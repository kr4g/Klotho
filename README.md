# AlloPy
`AlloPy` is an open source Python package designed to work as both a stand-alone software and in tandem with external synthesis applications as a computer-assisted composition toolkit, work environment, notation editor, and general educational resource for the methods, models, works, and frameworks associated with the art and craft of *extemporal* multimedia metacomposition.

Developed and maintained by MAT graduate student [Ryan Millett](https://www.mat.ucsb.edu/students/#rmillett) as part of the AlloSphere Research Group, under the supervision of Dr. Kuchera-Morin, at the University of California, Santa Barbara.

[The AlloSphere Research Group](https://github.com/AlloSphere-Research-Group)

AlloPy [integrates](https://github.com/kr4g/AlloPy/tree/main#integration-with-allolib-playground) with AlloLib Playground, a C++ application development space for working with `AlloLib` and `Gamma`, audiovisual and sound synthesis libraries developed by The AlloSphere Research Group.

Download AlloLib Playground here: https://github.com/AlloSphere-Research-Group/allolib_playground

---

## Installation

AlloPy works as both a Python scripting toolkit and 'on-the-fly' via a Python interpreter.

If you want to use AlloPy with AlloLib Playground, first install AlloLib Playground [here](https://github.com/AlloSphere-Research-Group/allolib_playground).

1. **Clone the Repository**:

   First, clone the AlloPy repository (into the `allolib_playground/` directory of your system if you want to work with AlloLib/Gamma) by running the following command in your terminal or command prompt:
   
   ```
   git clone https://github.com/kr4g/AlloPy.git
   ```

2. **Navigate to the `AlloPy/` Directory**:
   
    ```
    cd AlloPy/
    ```

3. **Install Dependencies**:

    Install the required dependencies by running:
    
    ```
    pip install -r requirements.txt
    ```

4. **Play**:

    To work with AlloPy in a scripting context, create a directory within the `AlloPy/` directory and save your scripts there.  [`AlloPy/examples/`](https://github.com/kr4g/AlloPy/tree/main/examples) contains examples of how to use the modules in this manner.

    To work with AlloPy as an 'on-the-fly' compositional-aid, initiate a Python interpreter from within the `AlloPy/` directory by running the command:

    ```
    Python
    ```

    Once the interpreter loads, import from `allopy` as needed.

    Or, import the entire package:
    ```
    >>> import allopy as al
    >>> al.aikous.Dynamics.mf
    0.2512
    >>> al.chronos.beat_duration(metric_ratio=1/4, bpm=120)
    0.5
    >>> score_df = al.skora.make_score_df(pfields=('start', 'dur', 'synthName', 'amplitude', 'frequency'))
    >>> duration = al.chronos.beat_duration(1/9, 76)
    >>> min_amp, max_amp = al.aikous.Dynamics.mp, al.aikous.Dynamics.ff
    >>> frequency = al.tonos.pitchclass_to_freq('D3', cent_offset = -16) 
    >>> ratio = al.tonos.cents_to_ratio(386)
    >>> repeats = 9
    >>> rows = [{
            'start'      : i * duration,
            'dur'        : duration,
            'synthName'  : 'mySynth',
            'amplitude'  : np.interp(i, [0, repeats], [min_amp, max_amp]),
            'frequency'  : frequency * ratio**i,
        } for i in range(repeats)]
    >>> score_df = skora.concat_rows(score_df, rows)
    >>> skora.df_to_synthSeq(score_df, 'path/to/score/dir/my_score.synthSequence')
    ```

    In the world of AlloPy, it is always possible to ask the five dæmons for help. Simply call the Python `help()` function on any class, function, or module in AlloPy:
    ```
    >>> import allopy as al
    >>> help(al.chronos)
    Help on package allopy.chronos in allopy:

    NAME
        allopy.chronos - --------------------------------------------------------------------------------------

    DESCRIPTION
        `Chronos` is a specialized module for working with time and rhythm in music.
        
        The word "chronos" originates from Ancient Greek and is deeply rooted in both language 
        and mythology. In Greek, "χρόνος" (chronos) means "time".
        
        In Greek mythology, Chronos (not to be confused with Cronus, the Titan) is personified as 
        the god of time. His representation often symbolizes the endless passage of time and the 
        cycles of creation and destruction within the universe.
        
        --------------------------------------------------------------------------------------

    PACKAGE CONTENTS
        chronos
        rhythm_trees
        temporal_units
    ```
    Press `q` in the terminal window to leave the help screen and return to the interpreter.

## Introduction to the World of AlloPy

Lo there, friend.  *Friður sé með þér!*  

Welcome to the world of `AlloPy`.

Whether you know the path in which you seek or if you are but a curious wanderer, the five spirits of AlloPy will guide you in your journey.

Know their names, know their powers.  Discover how, from their internal harmony, you can marshal the forces of computation and learn the ways of *extemporal* multimedia metacomposition.

#### Five Modules, Five Dæmons

The `AlloPy` Python package is composed of five modules ruled by the five dæmons of music composition and synthesis:  *Chronos, Tonos, Topos, Aikous,* and *Skora*.

Each of the five modules contains a base module named after itself as well as various other submodules that specialize in some aspect of their general domain.

### `Chronos` 

***Lord of Time:***  *knower of all things temporal*

First, there was only `Chronos`.  Cognitor of the clock, `Chronos` contains calculations and computations for both [conceptual (i.e., *chronometric*) and perceptual (i.e., *psychological*) time](https://www.scribd.com/document/45643859/Grisey-Tempus-ex-machina).

(examples)

The `chronos.py` base module contains basic calculation tools for converting between musical time units and chronometric units (e.g., beat durations in seconds) as well as other time-based utilities.  The submodules contain materials oriented around more abstract representations and interpretations of musical time deeply inspired by the [ancient practices](https://en.wikipedia.org/wiki/Canon_(music)) of temporal counterpoint through, and beyond, the [*New Complexity*](https://en.wikipedia.org/wiki/New_Complexity).

(examples)

For example, `Chronos` fully supports the use of [Rhythm Trees](https://support.ircam.fr/docs/om/om6-manual/co/RT1.html) (`rhythm_trees.py`) as featured in the [OpenMusic](https://openmusic-project.github.io/) computer-assisted composition software as well as modules for working with [*L’Unité Temporelle*](https://hal.science/hal-03961183/document) (`temporal_units.py`), an algebraic formalization of temporal proportion and a generalization of rhythm trees, posited by Karim Haddad.

(examples)

### `Tonos` 

***Teacher of Tones:***  *zygós of pitch and frequency*

Consequently and soon thereafter, was `Tonos`.  Though structured as discrete modules, `Chronos` and `Tonos` are deeply entwined (as the sensation of tone is, at its foundation, an artifact of time) and so their respective abstractions are designed to flow fluidly between one another.  For instance, the fractional decomposition used to calculate the temporal ratios partitioning blocks of time, as in the case of Rhythm Trees, could also be thought of as a means of dividing a stretch of pitch-space—and *vise versa*.  

(examples)

As with his chronometric companion, the `tonos.py` base module consists of a toolkit for general pitch- and frequency-based calculations and conversions.  Specialized modules emphasize more conceptual tone-based abstractions such as [*Hexany*](https://en.wikipedia.org/wiki/Hexany) as well as other [n-EDO](https://en.xen.wiki/w/EDO) and [Just](https://en.xen.wiki/w/Just_intonation) microtonal paradigms.

(examples)

`Tonos` also supports the use of `Scala` (.scl) tuning files as implemented in the [Scala](https://www.huygens-fokker.org/scala/) microtonality software.  Any scale from the [Scala archive](https://www.huygens-fokker.org/scala/downloads.html) (consisting of more than **5,200** unique scales) can be imported into `AlloPy` as well as support for generating and saving your own, custom .scl scale and tuning files.

(examples)

### `Topos`

***Master of Music Mysterium:***  *mentor in musimathics*

The `Topos` is the most abstract and, thus, most mysterious of the `AlloPy` modules and is the only one that does not work with music or sound synthesis materials directly—that is, if you so desire.  Instead, The `Topos` deals with the abstract topology, the [`Topos`](https://link.springer.com/book/10.1007/978-3-0348-8141-8) of Music.

The `topos.py` base module contains a multitude of abstract "puzzle" functions deeply inspired by Category Theory, Topology, and abstract algebra in general.  These functions are data-type agnostic and work entirely in a functional, LISP-like paradigm inspired by the [OpenMusic](https://openmusic-project.github.io/) software, implemented in Common LISP.

(examples)

Every `topos.py` function is inherently recursive and all work with the same input and output type—the tuple.  This means that outputs can feedback into inputs and/or pipe into the inputs of other functions, etc., allowing for the construction of highly complex abstract structures from the interweaving of very simple base operations.

(examples)

The `Topos` module, like the other `AlloPy` modules, also contains specialized submodules such as formal grammars, including basic rewrite rule generation and a library of ancient [graphemes](https://en.wikipedia.org/wiki/Grapheme)—useful when working with categorical, algebraic abstractions.

(examples)

Consult The Topos for guidance and you will receive it, but know that The Topos speaks and answers only in riddle.  Though, in solving the riddle, will you ultimately attain the answer to your question.

### `Aikous` 

***Goddess of Perception and Practicality:*** *the threader of musical algebra and synthesis reality*

Throughout the synapses of this hyper-network of conceptual abstraction, flows the mana of `Aikous`, who interlaces the higher-order symbolic representations of musical expression with the working reality of sound synthesis.  While The `Topos` arbitrates over the algebra, `Aikous` conceives the calculus.

`Aikous` contains basic tools for converting between *conceptual* units (e.g., musical dynamics such as `mp` and `fff`) and *concrete* synthesis units (e.g., amplitude and deicibel values) as well as functions for creating smooth curves and interpolations between discrete musical elements—e.g., *crescendi* and *diminuendi*.  `Aikous` is then best suited for the score-writing aspect of the compositional process, as she performs the computations necessary to weave a sense of continuous expression across the succession of discrete events.

(examples)

### `Skora` 

***The Scribe:***  *keeper of scores, numen of notation*

Silent and often sullen, `Skora` the scribe sombers in sanctuary situated just above the substratum of synthesis.  That is to say, `Skora` is keeper of record for all musical events as they must be known and as they must be tublated for The Machines.

The `Gamma` synth instruments in `AlloLib` use a [standard numeric](https://www.csounds.com/manual/html/ScoreTop.html) notation [system](https://flossmanual.csound.com/miscellanea/methods-of-writing-csound-scores) similar to [`Csound`](https://csound.com/).  These "note lists" consist of discrete commands organized by *pfields*.  `Skora` converts this tabular format into a data structure known as a [`DataFrame`](https://pandas.pydata.org/).  When abstracted into this format, AlloLib score files can be exposed to the higher-order computations available in the "data science" paradigm.

(*A short tutorial note list basics, including pfields, can be found [here]()*)

(examples)

`Skora` then also leverages the power of `Numpy` to perform complex computations on any slice of the *Score DataFrame*.  This allows for a more fluid approach to editing and, most interesting, *generating*  note lists dynamically.  `AlloPy` can then function as both a computational composition aid or a data sonification tool—and everything in between.

The `Skora` module also provides tools for managing and merging multiple separate parts, making larger-scale arrangements easier to maintain.

(examples)

Integration with [`abjad`](https://abjad.github.io/) and [`LilyPond`](https://lilypond.org/development.html) are presently in development.

(examples)

---

## Feature Overview

`AlloPy` extends from a lineage of CAC-oriented theories and softwares.  This means that, while AlloPy provides many classes and functions for 'standard' music materials, its strengths are best utilized when working with more complex, abstract, or otherwise unconventional materials not easily accessible with conventional notation softwares.  

The ethos of AlloPy draws heavily from the concepts and computations possible with patching-based softwares like [OpenMusic](https://openmusic-project.github.io/) (which also influenced [Bach](https://www.bachproject.net/) and [Cage](https://www.bachproject.net/cage/) for Max), although without the patching.

AlloPy seeks to avoid this patching paradigm in favor of a high-level scripting syntax that more closely resembles the underlying mathematical expressions at play when working with computational composition tools.  Many of AlloPy's core features, particularly in the `Topos` module, adhere to a "LISP-like" presentation and programming paradigm inspired by the underlying Common LISP source code for OpenMusic.  It is then also closer to the abstract, algebraic language of Music in its *extemporal* representations.

Basic examples from each AlloPy module, here used in an 'on-the-fly' context via the Python interpreter:

### Rhythm Trees

AlloPy supports [Rhythm Trees](https://support.ircam.fr/docs/om/om6-manual/co/RT1.html), as implemented in the [OpenMusic](https://openmusic-project.github.io/) composition software.
```
>>> from allopy.chronos import rhythm_trees as rt
>>> # tree-graph representation using LISP-like syntax
>>> subdivisions = (1,1,1,1,1) # initial tree proportions (no branches yet)
>>> r_tree = rt.RT(('?', ((4, 4), subdivisions)))
>>> m_ratios = rt.measure_ratios(r_tree) # evaluates to a list of metric proportions dividing an abstract unit of time
>>> [str(ratio) for ratio in m_ratios]
['1/5', '1/5', '1/5', '1/5', '1/5']
>>>
>>> sum(m_ratios) # the tree will always sum to 1
Fraction(1, 1)
>>> # add "branches"
>>> subdivisions = (1,1,(1,(1,1,1)),1,1)
>>> r_tree = rt.RT(('?', ((4, 4), subdivisions)))
>>> m_ratios = rt.measure_ratios(r_tree)
>>> [str(ratio) for ratio in m_ratios]
['1/5', '1/5', '1/15', '1/15', '1/15', '1/5', '1/5']
>>>
>>> sum(m_ratios) # the tree will always sum to 1
Fraction(1, 1)
>>> # add more branches and change leaf-node proportions
>>> subdivisions = (7,2,(3,(1,3,2)),5,(3, (2,3,1)),11)
>>> r_tree = rt.RT(('?', ((4, 4), subdivisions)))
>>> r_tree
(1, ((4, 4), (7, 2, (3, (1, 3, 2)), 5, (3, (2, 3, 1)), 11)))
>>> r_tree.ratios
('7/31', '2/31', '1/62', '3/62', '1/31', '5/31', '1/31', '3/62', '1/62', '11/31')
>>>
>>> sum(m_ratios) # the tree will always sum to 1
Fraction(1, 1)
>>> # when given a reference tempo in bpm, `Chronos` can convert these ratios into durations in seconds
>>> from allopy import chronos
>>> durations = [chronos.beat_duration(ratio=ratio, bpm=66) for ratio in r_ratios]
>>> [round(dur, 3) for dur in durations]
[0.821, 0.235, 0.059, 0.176, 0.117, 0.587, 0.117, 0.176, 0.059, 1.29]
```

When paired with *temporal units*, rhythm trees create complex mirco-rhythmic layers
```
...
```

### Microtonality

AlloPy supports both *n*-TET and JI-based tuning systems.
```
>>> from allopy import tonos
>>> tonos.midicents_to_freq(6900)
440.0
>>> tonos.freq_to_pitchclass(440.0)
'A4'
>>> freq = tonos.pitchclass_to_freq('A4', cent_offset = -32)
>>> freq
431.941776308572
>>>
>>> # make a Hexany from some prime factors...
>>> primes = (1,3,5,7)
>>> hexany = tonos.scales.hexany(primes, 2)
>>> # returns a list of products and a list of octave-reduced scale ratios
>>> # (CP factors), (scale ratios)
>>> hexany.primes, hexany.ratios
(3, 5, 7, 15, 21, 35), ('35/32', '5/4', '21/16', '3/2', '7/4', '15/8')
>>> 
>>> # same prime factors but with 3-wise combination products...
>>> tonos.scales.hexany(primes, 3)
>>> (15, 21, 35, 105), ('35/32', '21/16', '105/64', '15/8')
>>> 
>>> # multiply these ratios by a root frequency to create scales
>>> scale_freqs = [round(freq * ratio, 2) for ratio in hexany.ratios]
>>> scale_freqs
[481.25, 550.0, 577.5, 660.0, 770.0, 825.0]
>>> # see the scale degrees as pitch classes with offset in cents...
>>> for pc, cents in [tonos.freq_to_pitchclass(f) for f in scale_freqs]: print(pc, round(cents,2))
... 
B4 -44.86
C#5 -13.69
D5 -29.22
E5 1.96
G5 -31.17
G#5 -11.73
```

*n*-TET tunings are not limited to octave divisions.  `Tonos` can compute any *n*-divisions of any arbitrary interval, i.e., non-octave scales and tunings such as Bohlen-Pierce:
```
...
```

Combine both approaches.  For instance, set an interval as a Just ratio and slice it into *n*-number of equally-tempered steps:
```
...
```

### Abstract tools for metacomposition:

Create intricate mappings from symbolic, non-typed elements
```
>>> from allopy import topos
>>> 
>>> s1, s2 = ('Θ', 'Ξ'), ('∝', '∴', '∫')
>>> iso = topos.iso_pairs(s1, s2)
>>> iso
(('Θ', '∝'), ('Ξ', '∴'), ('Θ', '∫'), ('Ξ', '∝'), ('Θ', '∴'), ('Ξ', '∫'))
>>> kleis = ('∆','Σ','Ψ','∐','Ω','ζ')
>>> h_map = topos.homotopic_map(kleis, iso)
>>> for e in h_map: print(e)
... 
('∆', (('Θ', '∝'), ('Ξ', '∴'), ('Θ', '∫'), ('Ξ', '∝'), ('Θ', '∴'), ('Ξ', '∫')))
('Σ', (('Ξ', '∴'), ('Θ', '∫'), ('Ξ', '∝'), ('Θ', '∴'), ('Ξ', '∫'), ('Θ', '∝')))
('Ψ', (('Θ', '∫'), ('Ξ', '∝'), ('Θ', '∴'), ('Ξ', '∫'), ('Θ', '∝'), ('Ξ', '∴')))
('∐', (('Ξ', '∝'), ('Θ', '∴'), ('Ξ', '∫'), ('Θ', '∝'), ('Ξ', '∴'), ('Θ', '∫')))
('Ω', (('Θ', '∴'), ('Ξ', '∫'), ('Θ', '∝'), ('Ξ', '∴'), ('Θ', '∫'), ('Ξ', '∝')))
('ζ', (('Ξ', '∫'), ('Θ', '∝'), ('Ξ', '∴'), ('Θ', '∫'), ('Ξ', '∝'), ('Θ', '∴')))
```

Reduce symbolic abstractions to musical abstractions
```
>>> # encoding / decoding
>>> from allopy.topos.random import rando
>>> cy_s1 = rando.rand_encode(s1, tonos.PITCH_CLASSES.N_TET_12.names.as_sharps[::2])
>>> proportions = tuple(set(m_ratios)) # `m_ratios` from the previous example
>>> [str(ratio) for ratio in proportions]
['1/6', '1/30', '1/12', '1/4', '1/60']
>>> cy_s2 = rando.rand_encode(s2, [str(ratio) for ratio in proportions])
>>> # ciphers -->  {musical pitch names}, {metric or "beat" ratios}
>>> cy_s1, cy_s2
({'Θ': 'A#', 'Ξ': 'D'}, {'∝': '1/4', '∴': '1/60', '∫': '1/30'})
>>> for e in rando.decode(h_map, {**cy_s1, **cy_s2}): print(e)
... 
('∆', (('A#', '1/4'), ('D', '1/60'), ('A#', '1/30'), ('D', '1/4'), ('A#', '1/60'), ('D', '1/30')))
('Σ', (('D', '1/60'), ('A#', '1/30'), ('D', '1/4'), ('A#', '1/60'), ('D', '1/30'), ('A#', '1/4')))
('Ψ', (('A#', '1/30'), ('D', '1/4'), ('A#', '1/60'), ('D', '1/30'), ('A#', '1/4'), ('D', '1/60')))
('∐', (('D', '1/4'), ('A#', '1/60'), ('D', '1/30'), ('A#', '1/4'), ('D', '1/60'), ('A#', '1/30')))
('Ω', (('A#', '1/60'), ('D', '1/30'), ('A#', '1/4'), ('D', '1/60'), ('A#', '1/30'), ('D', '1/4')))
('ζ', (('D', '1/30'), ('A#', '1/4'), ('D', '1/60'), ('A#', '1/30'), ('D', '1/4'), ('A#', '1/60')))
>>>
>>> # take the cumulative sum of the ratios in the first line...
>>> import numpy as np
>>> cantus = [0] + [topos.Fraction(cy_s2[p[1]]) for p in iso[:len(kleis) - 1]]
>>> offsets = [r for r in np.cumsum(cantus)]
>>> cy_kleis = rando.lin_encode(kleis, [str(r) for r in offsets])
>>> cy_kleis
{'∆': '1/60', 'Σ': '1/4', 'Ψ': '1/60', '∐': '1/4', 'Ω': '1/30', 'ζ': '0'}
>>> for e in rando.decode(h_map, {**cy_s1, **cy_s2, **cy_kleis}): print(e)
... 
('0', (('A#', '1/4'), ('D', '1/60'), ('A#', '1/30'), ('D', '1/4'), ('A#', '1/60'), ('D', '1/30')))
('1/4', (('D', '1/60'), ('A#', '1/30'), ('D', '1/4'), ('A#', '1/60'), ('D', '1/30'), ('A#', '1/4')))
('4/15', (('A#', '1/30'), ('D', '1/4'), ('A#', '1/60'), ('D', '1/30'), ('A#', '1/4'), ('D', '1/60')))
('3/10', (('D', '1/4'), ('A#', '1/60'), ('D', '1/30'), ('A#', '1/4'), ('D', '1/60'), ('A#', '1/30')))
('11/20', (('A#', '1/60'), ('D', '1/30'), ('A#', '1/4'), ('D', '1/60'), ('A#', '1/30'), ('D', '1/4')))
('17/30', (('D', '1/30'), ('A#', '1/4'), ('D', '1/60'), ('A#', '1/30'), ('D', '1/4'), ('A#', '1/60')))
```

Expand the underlying mappings
```    
>>> # for each offset time, compute a scaling factor for the paired ratios
>>> cantus_sum = np.sum([meas for meas in cantus])
>>> str(cantus_sum)
'17/30'
>>> # based offset times, compute a corresponding scaling factor...  
>>> prolations = [cantus_sum - offset for offset in offsets]
>>> cy_kleis = rando.lin_encode(kleis, [(off, prol) for off, prol in zip(offsets, prolations)])
>>> for e in rando.decode(h_map, {**cy_s1, **cy_s2, **cy_kleis}): print(e)
... 
(('0', '1'), (('A#', '1/4'), ('D', '1/60'), ('A#', '1/30'), ('D', '1/4'), ('A#', '1/60'), ('D', '1/30')))
(('1/4', '23/60'), (('D', '1/60'), ('A#', '1/30'), ('D', '1/4'), ('A#', '1/60'), ('D', '1/30'), ('A#', '1/4')))
(('4/15', '31/60'), (('A#', '1/30'), ('D', '1/4'), ('A#', '1/60'), ('D', '1/30'), ('A#', '1/4'), ('D', '1/60')))
(('3/10', '7/15'), (('D', '1/4'), ('A#', '1/60'), ('D', '1/30'), ('A#', '1/4'), ('D', '1/60'), ('A#', '1/30')))
(('11/20', '3/10'), (('A#', '1/60'), ('D', '1/30'), ('A#', '1/4'), ('D', '1/60'), ('A#', '1/30'), ('D', '1/4')))
(('17/30', '8/15'), (('D', '1/30'), ('A#', '1/4'), ('D', '1/60'), ('A#', '1/30'), ('D', '1/4'), ('A#', '1/60')))
>>> # convert all the metric ratios into durations in seconds...
>>> # computed elsewhere...
>>> for e in rando.decode(h_map, {**cy_s1, **cy_s2, **cy_kleis}): print(e)
... 
((0.0, '1'), (('A#', 0.909), ('D', 0.061), ('A#', 0.121), ('D', 0.909), ('A#', 0.061), ('D', 0.121)))
((0.909, '23/60'), (('D', 0.061), ('A#', 0.121), ('D', 0.909), ('A#', 0.061), ('D', 0.121), ('A#', 0.909)))
((0.97, '31/60'), (('A#', 0.121), ('D', 0.909), ('A#', 0.061), ('D', 0.121), ('A#', 0.909), ('D', 0.061)))
((1.091, '7/15'), (('D', 0.909), ('A#', 0.061), ('D', 0.121), ('A#', 0.909), ('D', 0.061), ('A#', 0.121)))
((2.0, '3/10'), (('A#', 0.061), ('D', 0.121), ('A#', 0.909), ('D', 0.061), ('A#', 0.121), ('D', 0.909)))
((2.061, '8/15'), (('D', 0.121), ('A#', 0.909), ('D', 0.061), ('A#', 0.121), ('D', 0.909), ('A#', 0.061)))
```

Further reduce musical abstractions to synthesis parameters (e.g., pitchclass names become frequencies in Hertz, beat ratios become durations in seconds...)
```
>>> # convert all the scaling ratios into normalized floats and pitch names into frequencies...
>>> # computed elsewhere...
>>> for e in rando.decode(h_map, {**cy_s1, **cy_s2, **cy_kleis}): print(e)
...
((0.0, 1.0), ((466.16, 0.909), (293.66, 0.061), (466.16, 0.121), (293.66, 0.909), (466.16, 0.061), (293.66, 0.121)))
((0.909, 0.383), ((293.66, 0.061), (466.16, 0.121), (293.66, 0.909), (466.16, 0.061), (293.66, 0.121), (466.16, 0.909)))
((0.97, 0.517), ((466.16, 0.121), (293.66, 0.909), (466.16, 0.061), (293.66, 0.121), (466.16, 0.909), (293.66, 0.061)))
((1.091, 0.467), ((293.66, 0.909), (466.16, 0.061), (293.66, 0.121), (466.16, 0.909), (293.66, 0.061), (466.16, 0.121)))
((2.0, 0.3), ((466.16, 0.061), (293.66, 0.121), (466.16, 0.909), (293.66, 0.061), (466.16, 0.121), (293.66, 0.909)))
((2.061, 0.533), ((293.66, 0.121), (466.16, 0.909), (293.66, 0.061), (466.16, 0.121), (293.66, 0.909), (466.16, 0.061)))
>>> # this generates a prolation canon with scaling of each voice relative to the cantus
>>> # see `AlloPy/examples/`
```

Permute the symbolic abstractions into new forms
```
>>> # we could then revise our initial abstraction to include the addition of a scaling factor,
>>> # but, now, "re-abstracted" into a new generalization which itself can be re-interpreted...
>>> for e in h_map: print(e)
...
(('∆', 'λ'), (('Θ', '∝'), ('Ξ', '∴'), ('Θ', '∫'), ('Ξ', '∝'), ('Θ', '∴'), ('Ξ', '∫')))
(('Σ', 'ε'), (('Ξ', '∴'), ('Θ', '∫'), ('Ξ', '∝'), ('Θ', '∴'), ('Ξ', '∫'), ('Θ', '∝')))
(('Ψ', 'ψ'), (('Θ', '∫'), ('Ξ', '∝'), ('Θ', '∴'), ('Ξ', '∫'), ('Θ', '∝'), ('Ξ', '∴')))
(('∐', 'π'), (('Ξ', '∝'), ('Θ', '∴'), ('Ξ', '∫'), ('Θ', '∝'), ('Ξ', '∴'), ('Θ', '∫')))
(('Ω', 'φ'), (('Θ', '∴'), ('Ξ', '∫'), ('Θ', '∝'), ('Ξ', '∴'), ('Θ', '∫'), ('Ξ', '∝')))
(('ζ', 'Ϡ'), (('Ξ', '∫'), ('Θ', '∝'), ('Ξ', '∴'), ('Θ', '∫'), ('Ξ', '∝'), ('Θ', '∴')))
>>>
>>> # we could also perform more transformation and create a new encoding...
>>> h_meta_map = topos.homotopic_map(kleis[:5], kleis_mu[:5])
>>> print(tabulate(h_meta_map))
-  -------------------------
∆  ('λ', 'ε', 'ψ', 'π', 'φ')
Σ  ('ε', 'ψ', 'π', 'φ', 'λ')
Ψ  ('ψ', 'π', 'φ', 'λ', 'ε')
∐  ('π', 'φ', 'λ', 'ε', 'ψ')
Ω  ('φ', 'λ', 'ε', 'ψ', 'π')
-  -------------------------
>>> h_hypermap_meta = topos.homotopic_map(tuple(topos.cartes(kleis[:5], kleis_mu[:5])), tuple(topos.cartes(h_hypermap, s1 + s2)))
>>> for e in h_hypermap_meta: print(e)
...
(('∆', ('λ', 'ε', 'ψ', 'π', 'φ')), (('∆', 'λ'), ('Σ', 'ε'), ('Ψ', 'ψ'), ('∐', 'π'), ('Ω', 'φ'), ('∆', 'λ'), ('Σ', 'ε'), ('Ψ', 'ψ'), ('∐', 'π'), ('Ω', 'φ'), ('∆', 'λ'), ('Σ', 'ε'), ('Ψ', 'ψ'), ('∐', 'π'), ('Ω', 'φ'), ('∆', 'λ'), ('Σ', 'ε'), ('Ψ', 'ψ'), ('∐', 'π'), ('Ω', 'φ'), ('∆', 'λ'), ('Σ', 'ε'), ('Ψ', 'ψ'), ('∐', 'π'), ('Ω', 'φ')))
(('Σ', ('ε', 'ψ', 'π', 'φ', 'λ')), (('Σ', 'ε'), ('Ψ', 'ψ'), ('∐', 'π'), ('Ω', 'φ'), ('∆', 'λ'), ('Σ', 'ε'), ('Ψ', 'ψ'), ('∐', 'π'), ('Ω', 'φ'), ('∆', 'λ'), ('Σ', 'ε'), ('Ψ', 'ψ'), ('∐', 'π'), ('Ω', 'φ'), ('∆', 'λ'), ('Σ', 'ε'), ('Ψ', 'ψ'), ('∐', 'π'), ('Ω', 'φ'), ('∆', 'λ'), ('Σ', 'ε'), ('Ψ', 'ψ'), ('∐', 'π'), ('Ω', 'φ'), ('∆', 'λ')))
(('Ψ', ('ψ', 'π', 'φ', 'λ', 'ε')), (('Ψ', 'ψ'), ('∐', 'π'), ('Ω', 'φ'), ('∆', 'λ'), ('Σ', 'ε'), ('Ψ', 'ψ'), ('∐', 'π'), ('Ω', 'φ'), ('∆', 'λ'), ('Σ', 'ε'), ('Ψ', 'ψ'), ('∐', 'π'), ('Ω', 'φ'), ('∆', 'λ'), ('Σ', 'ε'), ('Ψ', 'ψ'), ('∐', 'π'), ('Ω', 'φ'), ('∆', 'λ'), ('Σ', 'ε'), ('Ψ', 'ψ'), ('∐', 'π'), ('Ω', 'φ'), ('∆', 'λ'), ('Σ', 'ε')))
(('∐', ('π', 'φ', 'λ', 'ε', 'ψ')), (('∐', 'π'), ('Ω', 'φ'), ('∆', 'λ'), ('Σ', 'ε'), ('Ψ', 'ψ'), ('∐', 'π'), ('Ω', 'φ'), ('∆', 'λ'), ('Σ', 'ε'), ('Ψ', 'ψ'), ('∐', 'π'), ('Ω', 'φ'), ('∆', 'λ'), ('Σ', 'ε'), ('Ψ', 'ψ'), ('∐', 'π'), ('Ω', 'φ'), ('∆', 'λ'), ('Σ', 'ε'), ('Ψ', 'ψ'), ('∐', 'π'), ('Ω', 'φ'), ('∆', 'λ'), ('Σ', 'ε'), ('Ψ', 'ψ')))
(('Ω', ('φ', 'λ', 'ε', 'ψ', 'π')), (('Ω', 'φ'), ('∆', 'λ'), ('Σ', 'ε'), ('Ψ', 'ψ'), ('∐', 'π'), ('Ω', 'φ'), ('∆', 'λ'), ('Σ', 'ε'), ('Ψ', 'ψ'), ('∐', 'π'), ('Ω', 'φ'), ('∆', 'λ'), ('Σ', 'ε'), ('Ψ', 'ψ'), ('∐', 'π'), ('Ω', 'φ'), ('∆', 'λ'), ('Σ', 'ε'), ('Ψ', 'ψ'), ('∐', 'π'), ('Ω', 'φ'), ('∆', 'λ'), ('Σ', 'ε'), ('Ψ', 'ψ'), ('∐', 'π')))
...
>>> h_map_hyper = tuple(topos.homotopic_map(topos.cartesian_iso_pairs(s1, kleis_l[:4]), topos.iso_pairs(s2, kleis_r[:5])))
>>> for e in h_map_hyper: print(e)
...
((('Θ', 'Θ'), '∆'), (('∝', 'λ'), ('∴', 'ε'), ('∫', 'ψ'), ('∝', 'π'), ('∴', 'φ'), ('∫', 'λ'), ('∝', 'ε'), ('∴', 'ψ'), ('∫', 'π'), ('∝', 'φ'), ('∴', 'λ'), ('∫', 'ε'), ('∝', 'ψ'), ('∴', 'π'), ('∫', 'φ')))
((('Θ', 'Ξ'), 'Σ'), (('∴', 'ε'), ('∫', 'ψ'), ('∝', 'π'), ('∴', 'φ'), ('∫', 'λ'), ('∝', 'ε'), ('∴', 'ψ'), ('∫', 'π'), ('∝', 'φ'), ('∴', 'λ'), ('∫', 'ε'), ('∝', 'ψ'), ('∴', 'π'), ('∫', 'φ'), ('∝', 'λ')))
((('Ξ', 'Θ'), 'Ψ'), (('∫', 'ψ'), ('∝', 'π'), ('∴', 'φ'), ('∫', 'λ'), ('∝', 'ε'), ('∴', 'ψ'), ('∫', 'π'), ('∝', 'φ'), ('∴', 'λ'), ('∫', 'ε'), ('∝', 'ψ'), ('∴', 'π'), ('∫', 'φ'), ('∝', 'λ'), ('∴', 'ε')))
((('Ξ', 'Ξ'), '∐'), (('∝', 'π'), ('∴', 'φ'), ('∫', 'λ'), ('∝', 'ε'), ('∴', 'ψ'), ('∫', 'π'), ('∝', 'φ'), ('∴', 'λ'), ('∫', 'ε'), ('∝', 'ψ'), ('∴', 'π'), ('∫', 'φ'), ('∝', 'λ'), ('∴', 'ε'), ('∫', 'ψ')))
((('Θ', 'Θ'), '∆'), (('∴', 'φ'), ('∫', 'λ'), ('∝', 'ε'), ('∴', 'ψ'), ('∫', 'π'), ('∝', 'φ'), ('∴', 'λ'), ('∫', 'ε'), ('∝', 'ψ'), ('∴', 'π'), ('∫', 'φ'), ('∝', 'λ'), ('∴', 'ε'), ('∫', 'ψ'), ('∝', 'π')))
((('Θ', 'Ξ'), 'Σ'), (('∫', 'λ'), ('∝', 'ε'), ('∴', 'ψ'), ('∫', 'π'), ('∝', 'φ'), ('∴', 'λ'), ('∫', 'ε'), ('∝', 'ψ'), ('∴', 'π'), ('∫', 'φ'), ('∝', 'λ'), ('∴', 'ε'), ('∫', 'ψ'), ('∝', 'π'), ('∴', 'φ')))
((('Ξ', 'Θ'), 'Ψ'), (('∝', 'ε'), ('∴', 'ψ'), ('∫', 'π'), ('∝', 'φ'), ('∴', 'λ'), ('∫', 'ε'), ('∝', 'ψ'), ('∴', 'π'), ('∫', 'φ'), ('∝', 'λ'), ('∴', 'ε'), ('∫', 'ψ'), ('∝', 'π'), ('∴', 'φ'), ('∫', 'λ')))
((('Ξ', 'Ξ'), '∐'), (('∴', 'ψ'), ('∫', 'π'), ('∝', 'φ'), ('∴', 'λ'), ('∫', 'ε'), ('∝', 'ψ'), ('∴', 'π'), ('∫', 'φ'), ('∝', 'λ'), ('∴', 'ε'), ('∫', 'ψ'), ('∝', 'π'), ('∴', 'φ'), ('∫', 'λ'), ('∝', 'ε')))
((('Θ', 'Θ'), '∆'), (('∫', 'π'), ('∝', 'φ'), ('∴', 'λ'), ('∫', 'ε'), ('∝', 'ψ'), ('∴', 'π'), ('∫', 'φ'), ('∝', 'λ'), ('∴', 'ε'), ('∫', 'ψ'), ('∝', 'π'), ('∴', 'φ'), ('∫', 'λ'), ('∝', 'ε'), ('∴', 'ψ')))
((('Θ', 'Ξ'), 'Σ'), (('∝', 'φ'), ('∴', 'λ'), ('∫', 'ε'), ('∝', 'ψ'), ('∴', 'π'), ('∫', 'φ'), ('∝', 'λ'), ('∴', 'ε'), ('∫', 'ψ'), ('∝', 'π'), ('∴', 'φ'), ('∫', 'λ'), ('∝', 'ε'), ('∴', 'ψ'), ('∫', 'π')))
((('Ξ', 'Θ'), 'Ψ'), (('∴', 'λ'), ('∫', 'ε'), ('∝', 'ψ'), ('∴', 'π'), ('∫', 'φ'), ('∝', 'λ'), ('∴', 'ε'), ('∫', 'ψ'), ('∝', 'π'), ('∴', 'φ'), ('∫', 'λ'), ('∝', 'ε'), ('∴', 'ψ'), ('∫', 'π'), ('∝', 'φ')))
((('Ξ', 'Ξ'), '∐'), (('∫', 'ε'), ('∝', 'ψ'), ('∴', 'π'), ('∫', 'φ'), ('∝', 'λ'), ('∴', 'ε'), ('∫', 'ψ'), ('∝', 'π'), ('∴', 'φ'), ('∫', 'λ'), ('∝', 'ε'), ('∴', 'ψ'), ('∫', 'π'), ('∝', 'φ'), ('∴', 'λ')))
((('Θ', 'Θ'), '∆'), (('∝', 'ψ'), ('∴', 'π'), ('∫', 'φ'), ('∝', 'λ'), ('∴', 'ε'), ('∫', 'ψ'), ('∝', 'π'), ('∴', 'φ'), ('∫', 'λ'), ('∝', 'ε'), ('∴', 'ψ'), ('∫', 'π'), ('∝', 'φ'), ('∴', 'λ'), ('∫', 'ε')))
((('Θ', 'Ξ'), 'Σ'), (('∴', 'π'), ('∫', 'φ'), ('∝', 'λ'), ('∴', 'ε'), ('∫', 'ψ'), ('∝', 'π'), ('∴', 'φ'), ('∫', 'λ'), ('∝', 'ε'), ('∴', 'ψ'), ('∫', 'π'), ('∝', 'φ'), ('∴', 'λ'), ('∫', 'ε'), ('∝', 'ψ')))
((('Ξ', 'Θ'), 'Ψ'), (('∫', 'φ'), ('∝', 'λ'), ('∴', 'ε'), ('∫', 'ψ'), ('∝', 'π'), ('∴', 'φ'), ('∫', 'λ'), ('∝', 'ε'), ('∴', 'ψ'), ('∫', 'π'), ('∝', 'φ'), ('∴', 'λ'), ('∫', 'ε'), ('∝', 'ψ'), ('∴', 'π')))
((('Ξ', 'Ξ'), '∐'), (('∝', 'λ'), ('∴', 'ε'), ('∫', 'ψ'), ('∝', 'π'), ('∴', 'φ'), ('∫', 'λ'), ('∝', 'ε'), ('∴', 'ψ'), ('∫', 'π'), ('∝', 'φ'), ('∴', 'λ'), ('∫', 'ε'), ('∝', 'ψ'), ('∴', 'π'), ('∫', 'φ')))
>>>
>>> # and so on...
```

### Formal Grammars:

Generate replacement rules for any alphabet
```
>>> from allopy.topos import formal_grammars as frgr
>>> S1 = ('F','f','G','+','-')
>>> random_rules = frgr.grammars.rand_rules(S1, word_length_max=5)
>>> for axiom, sub in random_rules.items(): print(f'{axiom} : {sub}')
... 
F : -FF-+-f
f : -Gf+G
G : fF-Ff-
+ : --fG
- : fGff
```

Rules can be modified with conditional constraints
```
>>> S2 = ('#','&','!')
>>> constraints = {a: np.random.choice(S2) for a in alpha[:len(alpha)//2]}
>>> constraints
{'F': '!', 'f': '&', 'G': '!', '+': '#', '-': '#'}
>>> random_rules = frgr.grammars.constrain_rules(random_rules, constraints)
>>> for axiom, sub in random_rules.items(): print(f'{axiom} : {sub}')
... 
F : -FF-+-!
f : -&f+G
G : f!-Ff-
+ : -#fG
- : fG#f
```

Generate word strings by applying the grammar to an initial axiom
```
>>> random_rules = {k: v + ' ' for k, v in random_rules.items()}
>>> gens = 11
>>> # generate string starting from random initial axiom
>>> l_str_gens = frgr.grammars.gen_str(generations=gens, axiom=np.random.choice(alpha), rules=random_rules)
>>> for i in range(0,5): print(f'Gen {i}:\n',l_str_gens[i])
... 
Gen 0:
G
Gen 1:
f!-Ff- 
Gen 2:
-&f+G fG#f -FF-+-! -&f+G fG#f 
Gen 3:
fG#f -&f+G -#fG f!-Ff- -&f+G f!-Ff- -&f+G fG#f -FF-+-! -FF-+-! fG#f -#fG fG#f fG#f -&f+G -#fG f!-Ff- -&f+G f!-Ff- -&f+G 
Gen 4:
-&f+G f!-Ff- -&f+G fG#f -&f+G -#fG f!-Ff- fG#f -&f+G f!-Ff- -&f+G fG#f -FF-+-! -&f+G fG#f fG#f -&f+G -#fG f!-Ff- -&f+G fG#f -FF-+-! -&f+G fG#f fG#f -&f+G -#fG f!-Ff- -&f+G f!-Ff- -&f+G fG#f -FF-+-! -FF-+-! fG#f -#fG fG#f fG#f -FF-+-! -FF-+-! fG#f -#fG fG#f -&f+G f!-Ff- -&f+G fG#f -&f+G f!-Ff- -&f+G f!-Ff- -&f+G -&f+G f!-Ff- -&f+G fG#f -&f+G -#fG f!-Ff- fG#f -&f+G f!-Ff- -&f+G fG#f -FF-+-! -&f+G fG#f fG#f -&f+G -#fG f!-Ff- -&f+G fG#f -FF-+-! -&f+G fG#f fG#f -&f+G -#fG f!-Ff- 
```

---   

## Integration with AlloLib Playground

<<<<<<< HEAD
AlloPy is designed to integrate directly with the AlloLib Playground in any IDE of choice.  This means that, for example, note lists can be generated, edited, and merged freely with changes appearing in realtime from within your running AlloLib app—*no need to close and re-run the application when making changes to your scores.*  

See VS Code integration section for more details.

---

## Education

### **Into the AlloVerse:**  an Audiovisual Synthesis and Metacomposition tutorial series for working with AlloLib Playground and AlloPy
=======
AlloPy is designed to integrate directly with the AlloLib Playground in any IDE of choice.  This means that, for example, note lists can be generated, edited, and merged freely with changes appearing in realtime from within your running AlloLib app—*no need to close and re-run the application when making changes to your scores*  

See VS Code integration section for more details.

### **Into the AlloVerse:**  tutorial series for working with AlloLib Playground and AlloPy
>>>>>>> 343f71e9

The AlloLib Playground is an application development space for working with the classes and functions of the `AlloLib` and `Gamma` C++ libraries.  The Playground thus sits "close to the metal" and allows users to work directly at the sample-level of audio synthesis and at the framerate of graphics rendering.

`AlloPy`, implemented in Python, exists "above the metal" and serves as an abstract toolkit for working with low-level distributed systems such as AlloLib.

When used in concert, AlloLib Playground and AlloPy form a computer-assisted composition framework for working with poly-sensory materials and realizing the results with a custom audiovisual application.  Students, artists, composers, and researchers can then move freely between all levels of a distributed, multimedia composition system.

The above mentioned [Colab notebook]() is the first in a tutorial series oriented toward the construction of *metacompositional* materials centered around the abstractions of music topology.

*Coming soon...*

---

## License

[AlloPy](https://github.com/kr4g/AlloPy) by Ryan Millett is licensed under [CC BY-SA 4.0](http://creativecommons.org/licenses/by-sa/4.0/?ref=chooser-v1).

![CC Icon](https://mirrors.creativecommons.org/presskit/icons/cc.svg?ref=chooser-v1)
![BY Icon](https://mirrors.creativecommons.org/presskit/icons/by.svg?ref=chooser-v1)
![SA Icon](https://mirrors.creativecommons.org/presskit/icons/sa.svg?ref=chooser-v1)

AlloPy © 2023 by Ryan Millett is licensed under CC BY-SA 4.0. To view a copy of this license, visit http://creativecommons.org/licenses/by-sa/4.0/

---<|MERGE_RESOLUTION|>--- conflicted
+++ resolved
@@ -526,23 +526,11 @@
 
 ## Integration with AlloLib Playground
 
-<<<<<<< HEAD
 AlloPy is designed to integrate directly with the AlloLib Playground in any IDE of choice.  This means that, for example, note lists can be generated, edited, and merged freely with changes appearing in realtime from within your running AlloLib app—*no need to close and re-run the application when making changes to your scores.*  
 
 See VS Code integration section for more details.
 
----
-
-## Education
-
-### **Into the AlloVerse:**  an Audiovisual Synthesis and Metacomposition tutorial series for working with AlloLib Playground and AlloPy
-=======
-AlloPy is designed to integrate directly with the AlloLib Playground in any IDE of choice.  This means that, for example, note lists can be generated, edited, and merged freely with changes appearing in realtime from within your running AlloLib app—*no need to close and re-run the application when making changes to your scores*  
-
-See VS Code integration section for more details.
-
 ### **Into the AlloVerse:**  tutorial series for working with AlloLib Playground and AlloPy
->>>>>>> 343f71e9
 
 The AlloLib Playground is an application development space for working with the classes and functions of the `AlloLib` and `Gamma` C++ libraries.  The Playground thus sits "close to the metal" and allows users to work directly at the sample-level of audio synthesis and at the framerate of graphics rendering.
 
