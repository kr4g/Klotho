from fractions import Fraction
from typing import Union

from ..rhythm_trees import RT, Meas
from allopy.chronos.rhythm_trees.rt_algorithms import measure_ratios
from allopy.chronos.chronos import beat_duration, calc_onsets

# Prolationis Types
PULSTYPES = {'p', 'pulse', 'phase'}
DURTYPES  = {'d', 'duration', 'dur'}
RESTYPES  = {'r', 'rest', 'silence'}
ALLTYPES  = PULSTYPES | DURTYPES | RESTYPES

class UT:    
    def __init__(self,
                 tempus:Union[Meas,str]       = '1/1',
                 prolatio:Union[RT,tuple,str] = 'd',
                 tempo:Union[None,float]      = None,
                 beat:Union[str,Fraction]     = None):
        
        self.__type        = None
        self.__tempus      = Meas(tempus)
        self.__prolationis = self._set_prolationis(prolatio) # RT object
        self.__tempo       = tempo
        self.__beat        = self._set_beat(beat)

        self.__onsets      = None
        self.__durations   = None
    
    @classmethod
    def from_tree(cls, tree:Union[RT, tuple], tempo=None, beat=None):
<<<<<<< HEAD
        meas = sum(abs(r) for r in measure_ratios(tree)) if isinstance(tree, tuple) else tree.time_signature
=======
        meas = sum(measure_ratios(tree)) if isinstance(tree, tuple) else tree.time_signature
>>>>>>> 96943ef1
        s = tree if isinstance(tree, tuple) else tree.subdivisions
        return cls(tempus   = meas,
                   prolatio = s,
                   tempo    = tempo,
                   beat     = beat)

    @property
    def tempus(self):
        return self.__tempus
    
    @property
    def prolationis(self):        
        return self.__prolationis.subdivisions
    
    @property
    def ratios(self):
        return self.__prolationis.ratios
    
    @property
    def tree(self):
        return self.__prolationis

    @property
    def tempo(self):
        return self.__tempo

    @property
    def beat(self):
        return self.__beat
    
    @property
    def type(self):
        return self.__type
    
    @property
    def onsets(self):
        if self.__tempo is None:
            return None
        if self.__onsets is None:
            self.__onsets = calc_onsets(self.durations)
        return self.__onsets

    @property
    def durations(self):
        if self.__tempo is None:
            return None
        if self.__durations is None:
            self.__durations = tuple(
                beat_duration(ratio      = r,
                              bpm        = self.__tempo,
                              beat_ratio = self.__beat) for r in self.__prolationis.ratios
                )
        return self.__durations

    @property
    def duration(self):
        if self.__tempo is None:
            raise ValueError('Tempo is not set')
        return sum(self.durations)
    
    @tempo.setter
    def tempo(self, tempo:Union[None,float,int]):
        self.__tempo = tempo
        self.__onsets = None
        self.__durations = None
    
    @beat.setter
    def beat(self, beat:Union[str,Fraction]):
        self.__beat = Fraction(beat)
        self.__onsets = None
        self.__durations = None
        
    def decompose(self, prolatio:Union[RT,tuple,str] = 'd') -> 'UTSeq':
        if prolatio.lower() in {'s'}: prolatio = self.__prolationis.subdivisions
        return UTSeq(UT(tempus   = ratio,
                        prolatio = prolatio,
                        tempo    = self.__tempo,
                        beat     = self.__beat) for ratio in self.__prolationis.ratios)

    def _set_prolationis(self, prolatio):
        if isinstance(prolatio, RT) and self.__tempus != prolatio.time_signature: # if there's a difference...            
            prolatio = RT(duration       = prolatio.duration,
                          time_signature = self.__tempus,  # ...the UT wins
                          subdivisions   = prolatio.subdivisions)
            self.__type = f'Ensemble ({prolatio.type})'
        elif isinstance(prolatio, tuple):
            prolatio = RT(duration       = 1,
                          time_signature = self.__tempus,
                          subdivisions   = prolatio)
            self.__type = f'Ensemble ({prolatio.type})'
        elif isinstance(prolatio, str):
            prolatio = prolatio.lower()
            if prolatio in PULSTYPES:
                self.__type = 'Pulse'
                prolatio = RT(duration       = 1,
                              time_signature = self.__tempus,
                              subdivisions   = (1,) * self.__tempus.numerator)
            elif prolatio in DURTYPES:
                self.__type = 'Duration'
                prolatio = RT(duration       = 1,
                              time_signature = self.__tempus,
                              subdivisions   = (1,))
            elif prolatio in RESTYPES:
                self.__type = 'Silence'
                prolatio = RT(duration       = 1,
                              time_signature = self.__tempus,
                              subdivisions   = (-1,))
            else:
                raise ValueError(f'Invalid string: {prolatio}')
        else:
            raise ValueError(f'Invalid prolationis: {prolatio}')
        return prolatio
    
    def _set_beat(self, beat):
        if beat is None:
            return Fraction(1, self.__tempus.denominator)
        return Fraction(beat)
    
    def __add__(self, other:Union['UT', Fraction]):
        if isinstance(other, UT):
            new_tempus = self.__tempus + other.__tempus
            return UT(tempus   = new_tempus,
                      prolatio = 'd',
                      tempo    = self.__tempo,
                      beat     = self.__beat)
        elif isinstance(other, Fraction):
            new_tempus = self.__tempus + other
            return UT(tempus   = new_tempus,
                      prolatio = 'd',
                      tempo    = self.__tempo,
                      beat     = self.__beat)
        raise ValueError('Invalid Operand')

    def __sub__(self, other:Union['UT', Fraction]):
        if isinstance(other, UT):
            new_tempus = abs(self.__tempus - other.__tempus)
            return UT(tempus   = new_tempus,
                      prolatio = 'd',
                      tempo    = self.__tempo,
                      beat     = self.__beat)
        elif isinstance(other, Fraction):
            new_tempus = abs(self.__tempus - other)
            return UT(tempus   = new_tempus,
                      prolatio = 'd',
                      tempo    = self.__tempo,
                      beat     = self.__beat)
        raise ValueError('Invalid Operand')

    def __mul__(self, other:Union['UT', Fraction, int]):
        if not isinstance(other, (UT, Fraction, int)):
            raise ValueError('Invalid Operand')
        elif isinstance(other, UT):
            new_tempus = self.__tempus * other.__tempus            
        else:
            new_tempus = self.__tempus * other
        return UT(tempus   = new_tempus,
                  prolatio = self.__prolationis.subdivisions,
                  tempo    = self.__tempo,
                  beat     = self.__beat)
    
    def __truediv__(self, other:Union['UT', Fraction, int]):
        if isinstance(other, UT):
            new_tempus = self.__tempus / other.__tempus
            return UT(tempus   = new_tempus,
                      prolatio = self.__prolationis.subdivisions,
                      tempo    = self.__tempo,
                      beat     = self.__beat)
        elif isinstance(other, (Fraction, int)):
            new_tempus = self.__tempus / other
            return UT(tempus   = new_tempus,
                      prolatio = self.__prolationis.subdivisions,
                      tempo    = self.__tempo,
                      beat     = self.__beat)
        raise ValueError('Invalid Operand')
    
    def __and__(self, other:'UT'):
        if isinstance(other, UT):
            return UTSeq((self, other))
        raise ValueError('Invalid Operand')
    
    def __iter__(self):
        return zip(
            self.onsets,
            self.durations,
        )

    def __repr__(self):
        return (
            f'Tempus: {self.__tempus}\n'
            f'Tempo: {self.__tempo}\n'
            f'Beat: {self.__beat}\n'
            f'Prolationis: {self.__prolationis.subdivisions}\n'
            f'Type: {self.__type}\n'
        )

class UTSeq:
    def __init__(self, ut_seq:tuple[UT]):
        self.__seq = ut_seq
    
    @property
    def uts(self):
        return self.__seq

    @property
    def onsets(self):
        return calc_onsets(self.durations)
    
    @property    
    def durations(self):
        return tuple(ut.duration for ut in self.__seq)
    
    @property
    def duration(self):
        return sum(self.durations)

    @property
    def T(self):
        return TB((UTSeq((ut,)) for ut in self.__seq))

    def __and__(self, other:Union[UT, 'UTSeq']):
        if isinstance(other, UT):
            return TB((self.__seq, (other,)))
        elif isinstance(other, UTSeq):
            return TB((self.__seq, other.__seq))
        raise ValueError('Invalid Operand')

    def __iter__(self):
        return zip(
            self.onsets,
            self.durations,
        )

# Time Block
class TB:
    def __init__(self, tb:tuple[UTSeq], axis:float=0.0):
        self.__tb = tb
        self.__axis = axis
        self.__duration = max(ut_seq.duration for ut_seq in self.__tb)

    @property
    def utseqs(self):
        return self.__tb    

    @property
    def duration(self):
        return self.__duration
    
    @property
    def axis(self):
        return self.__axis

    # XXX - TO DO:
    @axis.setter
    def axis(self, axis):
        self.__axis = axis
        pass

    def __iter__(self):
        return iter(self.__tb)<|MERGE_RESOLUTION|>--- conflicted
+++ resolved
@@ -29,14 +29,12 @@
     
     @classmethod
     def from_tree(cls, tree:Union[RT, tuple], tempo=None, beat=None):
-<<<<<<< HEAD
         meas = sum(abs(r) for r in measure_ratios(tree)) if isinstance(tree, tuple) else tree.time_signature
-=======
-        meas = sum(measure_ratios(tree)) if isinstance(tree, tuple) else tree.time_signature
->>>>>>> 96943ef1
         s = tree if isinstance(tree, tuple) else tree.subdivisions
         return cls(tempus   = meas,
                    prolatio = s,
+                   tempo    = tempo,
+                   beat     = beat)
                    tempo    = tempo,
                    beat     = beat)
 
